--- conflicted
+++ resolved
@@ -117,18 +117,10 @@
     args = parser.parse_args()
 
     target = "release" if args.release else "debug"
-<<<<<<< HEAD
 
-    build_dir = None
-    if "DENO_BUILD_PATH" in os.environ:
-        build_dir = os.environ["DENO_BUILD_PATH"]
-    else:
-        build_dir = os.path.join(root_path, "target", target)
-        os.environ["DENO_BUILD_PATH"] = build_dir
-=======
     build_dir = os.environ.get("DENO_BUILD_PATH",
                                os.path.join(root_path, "target", target))
->>>>>>> 8fb44eba
+    os.environ["DENO_BUILD_PATH"] = build_dir
 
     deno_dir = os.path.join(build_dir, ".deno_test")
     if os.path.isdir(deno_dir):
