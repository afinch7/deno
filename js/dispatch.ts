// Copyright 2018-2019 the Deno authors. All rights reserved. MIT license.
import { core } from "./core";
import * as flatbuffers from "./flatbuffers";
import * as msg from "gen/cli/msg_generated";
import * as errors from "./errors";
import * as util from "./util";
import {
  recordFromBufMinimal,
  handleAsyncMsgFromRustMinimal
} from "./dispatch_minimal";

const promiseTable = new Map<number, util.Resolvable<msg.Base>>();

function flatbufferRecordFromBuf(buf: Uint8Array): msg.Base {
  const bb = new flatbuffers.ByteBuffer(buf);
  const base = msg.Base.getRootAsBase(bb);
  return base;
}

export function handleAsyncMsgFromRust(
  promiseId: number,
  ui8: Uint8Array
): void {
  const buf32 = new Int32Array(ui8.buffer, ui8.byteOffset, ui8.byteLength / 4);
  const recordMin = recordFromBufMinimal(buf32);
  if (recordMin) {
    // Fast and new
    handleAsyncMsgFromRustMinimal(promiseId, ui8, recordMin);
  } else {
    // Legacy
    let base = flatbufferRecordFromBuf(ui8);
    const promise = promiseTable.get(promiseId);
    util.assert(promise != null, `Expecting promise in table. ${promiseId}`);
    promiseTable.delete(promiseId);
    const err = errors.maybeError(base);
    if (err != null) {
      promise!.reject(err);
    } else {
      promise!.resolve(base);
    }
  }
}

function ui8FromArrayBufferView(abv: ArrayBufferView): Uint8Array {
  return new Uint8Array(abv.buffer, abv.byteOffset, abv.byteLength);
}

function sendInternal(
  builder: flatbuffers.Builder,
  innerType: msg.Any,
  inner: flatbuffers.Offset,
  zeroCopy: undefined | ArrayBufferView,
  isSync: true
): Uint8Array | null;
function sendInternal(
  builder: flatbuffers.Builder,
  innerType: msg.Any,
  inner: flatbuffers.Offset,
  zeroCopy: undefined | ArrayBufferView,
  isSync: false
): Promise<msg.Base>;
function sendInternal(
  builder: flatbuffers.Builder,
  innerType: msg.Any,
  inner: flatbuffers.Offset,
  zeroCopy: undefined | ArrayBufferView,
  isSync: boolean
): Promise<msg.Base> | Uint8Array | null {
  msg.Base.startBase(builder);
  msg.Base.addSync(builder, isSync);
  msg.Base.addInner(builder, inner);
  msg.Base.addInnerType(builder, innerType);
  builder.finish(msg.Base.endBase(builder));

  const control = builder.asUint8Array();

  const response = core.dispatch(
    control,
    zeroCopy ? ui8FromArrayBufferView(zeroCopy) : undefined
  );

  builder.inUse = false;

  if (typeof response === "number") {
    const promise = util.createResolvable<msg.Base>();
    promiseTable.set(response, promise);
    util.assert(!isSync);
    return promise;
  } else {
    if (!isSync) {
      util.assert(response !== null);
      const base = flatbufferRecordFromBuf(response as Uint8Array);
      const err = errors.maybeError(base);
      if (err != null) {
        return Promise.reject(err);
      } else {
        return Promise.resolve(base);
      }
    }
    return response;
  }
}

// @internal
export function sendAsync(
  builder: flatbuffers.Builder,
  innerType: msg.Any,
  inner: flatbuffers.Offset,
  data?: ArrayBufferView
): Promise<msg.Base> {
<<<<<<< HEAD
  const promise = sendInternal(builder, innerType, inner, data, false);
=======
  const [cmdId, response] = sendInternal(
    builder,
    innerType,
    inner,
    data,
    false
  );
  util.assert(response == null); // null indicates async.
  const promise = util.createResolvable<msg.Base>();
  promiseTable.set(cmdId, promise);
>>>>>>> 8ec5276d
  return promise;
}

// @internal
export function sendSync(
  builder: flatbuffers.Builder,
  innerType: msg.Any,
  inner: flatbuffers.Offset,
  data?: ArrayBufferView
): null | msg.Base {
<<<<<<< HEAD
  const response = sendInternal(builder, innerType, inner, data, true);
  if (response == null || response.length === 0) {
=======
  const [cmdId, response] = sendInternal(builder, innerType, inner, data, true);
  util.assert(cmdId >= 0);
  util.assert(response != null); // null indicates async.
  if (response!.length === 0) {
>>>>>>> 8ec5276d
    return null;
  } else {
    const bb = new flatbuffers.ByteBuffer(response!);
    const baseRes = msg.Base.getRootAsBase(bb);
    errors.maybeThrowError(baseRes);
    return baseRes;
  }
}<|MERGE_RESOLUTION|>--- conflicted
+++ resolved
@@ -108,20 +108,7 @@
   inner: flatbuffers.Offset,
   data?: ArrayBufferView
 ): Promise<msg.Base> {
-<<<<<<< HEAD
   const promise = sendInternal(builder, innerType, inner, data, false);
-=======
-  const [cmdId, response] = sendInternal(
-    builder,
-    innerType,
-    inner,
-    data,
-    false
-  );
-  util.assert(response == null); // null indicates async.
-  const promise = util.createResolvable<msg.Base>();
-  promiseTable.set(cmdId, promise);
->>>>>>> 8ec5276d
   return promise;
 }
 
@@ -132,15 +119,8 @@
   inner: flatbuffers.Offset,
   data?: ArrayBufferView
 ): null | msg.Base {
-<<<<<<< HEAD
   const response = sendInternal(builder, innerType, inner, data, true);
   if (response == null || response.length === 0) {
-=======
-  const [cmdId, response] = sendInternal(builder, innerType, inner, data, true);
-  util.assert(cmdId >= 0);
-  util.assert(response != null); // null indicates async.
-  if (response!.length === 0) {
->>>>>>> 8ec5276d
     return null;
   } else {
     const bb = new flatbuffers.ByteBuffer(response!);
