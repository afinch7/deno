union Any {
  Accept,
  Cache,
  Chdir,
  Chmod,
  Chown,
  Close,
  CopyFile,
<<<<<<< HEAD
  CustomOp,
  CustomOpRes,
=======
  CreateWorker,
  CreateWorkerRes,
>>>>>>> 856c4421
  Cwd,
  CwdRes,
  Dial,
  Environ,
  EnvironRes,
  Exit,
  Fetch,
  FetchModuleMetaData,
  FetchModuleMetaDataRes,
  FetchRes,
  FormatError,
  FormatErrorRes,
  GetRandomValues,
  GlobalTimer,
  GlobalTimerRes,
  GlobalTimerStop,
  HostGetMessage,
  HostGetMessageRes,
  HostGetWorkerClosed,
  HostPostMessage,
  IsTTY,
  IsTTYRes,
  Kill,
  Link,
  Listen,
  ListenRes,
  MakeTempDir,
  MakeTempDirRes,
  Metrics,
  MetricsRes,
  Mkdir,
  NewConn,
  Now,
  NowRes,
  Open,
  OpenRes,
  PermissionRevoke,
  Permissions,
  PermissionsRes,
  Read,
  ReadDir,
  ReadDirRes,
  ReadRes,
  Readlink,
  ReadlinkRes,
  Remove,
  Rename,
  ReplReadline,
  ReplReadlineRes,
  ReplStart,
  ReplStartRes,
  Resources,
  ResourcesRes,
  Run,
  RunRes,
  RunStatus,
  RunStatusRes,
  Seek,
  SetEnv,
  Shutdown,
  Start,
  StartRes,
  Stat,
  StatRes,
  Symlink,
  Truncate,
  Utime,
  WorkerGetMessage,
  WorkerGetMessageRes,
  WorkerPostMessage,
  Write,
  WriteRes,
}

enum ErrorKind: byte {
  NoError = 0,

  // io errors

  NotFound,
  PermissionDenied,
  ConnectionRefused,
  ConnectionReset,
  ConnectionAborted,
  NotConnected,
  AddrInUse,
  AddrNotAvailable,
  BrokenPipe,
  AlreadyExists,
  WouldBlock,
  InvalidInput,
  InvalidData,
  TimedOut,
  Interrupted,
  WriteZero,
  Other,
  UnexpectedEof,
  BadResource,
  CommandFailed,

  // url errors

  EmptyHost,
  IdnaError,
  InvalidPort,
  InvalidIpv4Address,
  InvalidIpv6Address,
  InvalidDomainCharacter,
  RelativeUrlWithoutBase,
  RelativeUrlWithCannotBeABaseBase,
  SetHostOnCannotBeABaseUrl,
  Overflow,

  // hyper errors

  HttpUser,
  HttpClosed,
  HttpCanceled,
  HttpParse,
  HttpOther,
  TooLarge,

  // custom errors
  InvalidUri,
  InvalidSeekMode,
  OpNotAvaiable,
  WorkerInitFailed,
  UnixError,

  // binding errors
  BindingError,
  BindingOpIdNotFound,
}

table Cwd {}

table CwdRes {
  cwd: string;
}

enum MediaType: byte {
  JavaScript = 0,
  TypeScript,
  Json,
  Dylib,
  Unknown
}

table Base {
  cmd_id: uint32;
  sync: bool = false;
  error_kind: ErrorKind = NoError;
  error: string;
  inner: Any;
}

table Start {
  unused: int8;
}

table StartRes {
  cwd: string;
  pid: uint32;
  argv: [string];
  exec_path: string;
  main_module: string; // Absolute URL.
  debug_flag: bool;
  deps_flag: bool;
  types_flag: bool;
  version_flag: bool;
  deno_version: string;
  v8_version: string;
  no_color: bool;
  xeval_delim: string;
}

table FormatError {
  error: string;
}

table FormatErrorRes {
  error: string;
}

// Create worker as host
table CreateWorker {
  specifier: string;
}

table CreateWorkerRes {
  rid: uint32;
}

table HostGetWorkerClosed {
  rid: uint32;
}

// Get message from guest worker as host
table HostGetMessage {
  rid: uint32;
}

table HostGetMessageRes {
  data: [ubyte];
}

// Post message to guest worker as host
table HostPostMessage {
  rid: uint32;
  // data passed thru the zero-copy data parameter.
}

// Get message from host as guest worker
table WorkerGetMessage {
  unused: int8;
}

table WorkerGetMessageRes {
  data: [ubyte];
}

// Post message to host as guest worker
table WorkerPostMessage {
  // data passed thru the zero-copy data parameter.
}

table FetchModuleMetaData {
  specifier: string;
  referrer: string;
}

table FetchModuleMetaDataRes {
  // If it's a non-http module, moduleName and filename will be the same.
  // For http modules, module_name is its resolved http URL, and filename
  // is the location of the locally downloaded source code.
  module_name: string;
  filename: string;
  media_type: MediaType;
  data: [ubyte];
}

table Cache {
  extension: string;
  module_id: string;
  contents: string;
}

table Chdir {
  directory: string;
}

table GlobalTimer {
  timeout: int;
}

table GlobalTimerRes { }

table GlobalTimerStop { }

table Exit {
  code: int;
}

table Environ {}

table SetEnv {
  key: string;
  value: string;
}

table EnvironRes {
  map: [KeyValue];
}

table KeyValue {
  key: string;
  value: string;
}

table Permissions {}

table PermissionRevoke {
  permission: string;
}

table PermissionsRes {
  run: bool;
  read: bool;
  write: bool;
  net: bool;
  env: bool;
  hrtime: bool;
}

// Note this represents The WHOLE header of an http message, not just the key
// value pairs. That means it includes method and url for Requests and status
// for responses. This is why it is singular "Header" instead of "Headers".
table HttpHeader {
  is_request: bool;
  // Request only:
  method: string;
  url: string;
  // Response only:
  status: uint16;
  // Both:
  fields: [KeyValue];
}

table Fetch {
  header: HttpHeader;
}

table FetchRes {
  header: HttpHeader;
  body_rid: uint32;
}

table MakeTempDir {
  dir: string;
  prefix: string;
  suffix: string;
}

table MakeTempDirRes {
  path: string;
}

table Mkdir {
  path: string;
  recursive: bool;
  mode: uint; // Specified by https://godoc.org/os#FileMode
}

table Chmod {
  path: string;
  mode: uint; // Specified by https://godoc.org/os#FileMode
}

table Chown {
  path: string;
  uid: uint;
  gid: uint;  // Specified by https://godoc.org/os#Chown
}

table Remove {
  path: string;
  recursive: bool;
}

table ReadDir {
  path: string;
}

table ReadDirRes {
  entries: [StatRes];
}

table CopyFile {
  from: string;
  to: string;
}

table Rename {
  oldpath: string;
  newpath: string;
}

table Readlink {
  name: string;
}

table ReadlinkRes {
  path: string;
}

table ReplStart {
  history_file: string;
  // TODO add config
}

table ReplStartRes {
  rid: uint32;
}

table ReplReadline {
  rid: uint32;
  prompt: string;
}

table ReplReadlineRes {
  line: string;
}

table Resources {}

table Resource {
  rid: uint32;
  repr: string;
}

table ResourcesRes {
  resources: [Resource];
}

table Symlink {
  oldname: string;
  newname: string;
}

table Link {
  oldname: string;
  newname: string;
}

table Stat {
  filename: string;
  lstat: bool;
}

table StatRes {
  is_file: bool;
  is_symlink: bool;
  len: ulong;
  modified:ulong;
  accessed:ulong;
  created:ulong;
  mode: uint;
  has_mode: bool; // false on windows
  name: string;
}

table Truncate {
  name: string;
  len: uint;
}

table Utime {
  filename: string;
  atime: uint64;
  mtime: uint64;
}

table Open {
  filename: string;
  perm: uint;
  mode: string;
}

table OpenRes {
  rid: uint32;
}

table Read {
  rid: uint32;
  // (ptr, len) is passed as second parameter to Deno.core.send().
}

table ReadRes {
  nread: uint;
  eof: bool;
}

table Write {
  rid: uint32;
}

table WriteRes {
  nbyte: uint;
}

table Close {
  rid: uint32;
}

table Kill {
  pid: int32;
  signo: int32;
}

table Shutdown {
  rid: uint32;
  how: uint;
}

table Listen {
  network: string;
  address: string;
}

table ListenRes {
  rid: uint32;
}

table Accept {
  rid: uint32;
}

table Dial {
  network: string;
  address: string;
}

// Response to Accept and Dial.
table NewConn {
  rid: uint32;
  remote_addr: string;
  local_addr: string;
}

table Metrics {}

table MetricsRes {
  ops_dispatched: uint64;
  ops_completed: uint64;
  bytes_sent_control: uint64;
  bytes_sent_data: uint64;
  bytes_received: uint64;
}

enum ProcessStdio: byte { Inherit, Piped, Null }

table Run {
  args: [string];
  cwd: string;
  env: [KeyValue];
  stdin: ProcessStdio;
  stdout: ProcessStdio;
  stderr: ProcessStdio;
}

table RunRes {
  rid: uint32;
  pid: uint32;
  // The following stdio rids are only valid if "Piped" was specified for the
  // corresponding stdio stream. The caller MUST issue a close op for all valid
  // stdio streams.
  stdin_rid: uint32;
  stdout_rid: uint32;
  stderr_rid: uint32;
}

table RunStatus {
  rid: uint32;
}

table RunStatusRes {
  got_signal: bool;
  exit_code: int;
  exit_signal: int;
}

table Now {}

table NowRes {
  seconds: uint64;
  subsec_nanos: uint32;
}

table IsTTY {}

table IsTTYRes {
  stdin: bool;
  stdout: bool;
  stderr: bool;
}

table Seek {
  rid: uint32;
  offset: int;
  whence: uint;
}

table GetRandomValues {}

table CustomOp {
  op_id: uint32;
}

table CustomOpRes {
  data: [ubyte];
}

root_type Base;<|MERGE_RESOLUTION|>--- conflicted
+++ resolved
@@ -6,13 +6,8 @@
   Chown,
   Close,
   CopyFile,
-<<<<<<< HEAD
-  CustomOp,
-  CustomOpRes,
-=======
   CreateWorker,
   CreateWorkerRes,
->>>>>>> 856c4421
   Cwd,
   CwdRes,
   Dial,
