// Copyright 2018-2019 the Deno authors. All rights reserved. MIT license.
use clap::{App, AppSettings, Arg, ArgMatches, SubCommand};
use crate::deno_dir;

// Creates vector of strings, Vec<String>
macro_rules! svec {
    ($($x:expr),*) => (vec![$($x.to_string()),*]);
}

#[derive(Clone, Debug, PartialEq, Default)]
pub struct DenoFlags {
  pub log_debug: bool,
  pub version: bool,
  pub reload: bool,
  /// When the `--config`/`-c` flag is used to pass the name, this will be set
  /// the path passed on the command line, otherwise `None`.
  pub config_path: Option<String>,
  pub allow_read: bool,
  pub read_whitelist: Vec<String>,
  pub allow_write: bool,
  pub write_whitelist: Vec<String>,
  pub allow_net: bool,
  pub net_whitelist: Vec<String>,
  pub allow_env: bool,
  pub allow_run: bool,
<<<<<<< HEAD
  pub allow_high_precision: bool,
  pub allow_native_bindings: bool,
=======
  pub allow_hrtime: bool,
>>>>>>> 824542e6
  pub no_prompts: bool,
  pub no_fetch: bool,
  pub v8_flags: Option<Vec<String>>,
  pub xeval_replvar: Option<String>,
  pub xeval_delim: Option<String>,
}

static ENV_VARIABLES_HELP: &str = "ENVIRONMENT VARIABLES:
    DENO_DIR        Set deno's base directory
    NO_COLOR        Set to disable color";

pub fn create_cli_app<'a, 'b>() -> App<'a, 'b> {
  App::new("deno")
    .bin_name("deno")
    .global_settings(&[AppSettings::ColorNever])
    .settings(&[AppSettings::DisableVersion])
    .after_help(ENV_VARIABLES_HELP)
    .long_about("A secure runtime for JavaScript and TypeScript built with V8, Rust, and Tokio.

Docs: https://deno.land/manual.html
Modules: https://github.com/denoland/deno_std
Bugs: https://github.com/denoland/deno/issues

To run the REPL:

  deno

To execute a sandboxed script:

  deno run https://deno.land/welcome.ts

To evaluate code from the command line:

  deno eval \"console.log(30933 + 404)\"

To get help on the another subcommands (run in this case):

  deno help run")
    .arg(
      Arg::with_name("log-debug")
        .short("D")
        .long("log-debug")
        .help("Log debug output")
        .global(true),
    ).arg(
      Arg::with_name("reload")
        .short("r")
        .long("reload")
        .help("Reload source code cache (recompile TypeScript)")
        .global(true),
    ).arg(
      Arg::with_name("config")
        .short("c")
        .long("config")
        .value_name("FILE")
        .help("Load compiler configuration file")
        .takes_value(true)
        .global(true),
    ).arg(
      Arg::with_name("v8-options")
        .long("v8-options")
        .help("Print V8 command line options")
        .global(true),
    ).arg(
      Arg::with_name("v8-flags")
        .long("v8-flags")
        .takes_value(true)
        .use_delimiter(true)
        .require_equals(true)
        .help("Set V8 command line options")
        .global(true),
    ).subcommand(
      SubCommand::with_name("version")
        .setting(AppSettings::DisableVersion)
        .about("Print the version")
        .long_about("Print current version of Deno.

Includes versions of Deno, V8 JavaScript Engine, and the TypeScript
compiler.",
        ),
    ).subcommand(
      SubCommand::with_name("fetch")
        .setting(AppSettings::DisableVersion)
        .about("Fetch the dependencies")
        .long_about(
          "Fetch and compile remote dependencies recursively.

Downloads all statically imported scripts and save them in local
cache, without running the code. No future import network requests
would be made unless --reload is specified.

  # Downloads all dependencies
  deno fetch https://deno.land/std/http/file_server.ts

  # Once cached, static imports no longer send network requests
  deno run -A https://deno.land/std/http/file_server.ts",
        ).arg(Arg::with_name("file").takes_value(true).required(true)),
    ).subcommand(
      SubCommand::with_name("types")
        .setting(AppSettings::DisableVersion)
        .about("Print runtime TypeScript declarations")
        .long_about("Print runtime TypeScript declarations.

  deno types > lib.deno_runtime.d.ts

The declaration file could be saved and used for typing information.",
        ),
    ).subcommand(
      SubCommand::with_name("info")
        .setting(AppSettings::DisableVersion)
        .about("Show source file related info")
        .long_about("Show source file related info.

  deno info https://deno.land/std@v0.6/http/file_server.ts

The following information is shown:

  local:    Local path of the file.
  type:     JavaScript, TypeScript, or JSON.
  compiled: TypeScript only. shown local path of compiled source code.
  map:      TypeScript only. shown local path of source map.
  deps:     Dependency tree of the source file.",
        ).arg(Arg::with_name("file").takes_value(true).required(true)),
    ).subcommand(
      SubCommand::with_name("eval")
        .setting(AppSettings::DisableVersion)
        .about("Eval script")
        .long_about(
          "Evaluate provided script.

This command has implicit access to all permissions (equivalent to deno run --allow-all)

  deno eval \"console.log('hello world')\"",
        ).arg(Arg::with_name("code").takes_value(true).required(true)),
    ).subcommand(
      SubCommand::with_name("fmt")
        .setting(AppSettings::DisableVersion)
        .about("Format files")
        .long_about(
"Auto-format JavaScript/TypeScript source code using Prettier

Automatically downloads Prettier dependencies on first run.

  deno fmt --write myfile1.ts myfile2.ts",
        ).arg(
          Arg::with_name("files")
            .takes_value(true)
            .multiple(true)
            .required(true),
        ),
    ).subcommand(
      SubCommand::with_name("run")
        .settings(&[
          AppSettings::AllowExternalSubcommands,
          AppSettings::DisableHelpSubcommand,
          AppSettings::DisableVersion,
          AppSettings::SubcommandRequired,
        ]).about("Run a program given a filename or url to the source code")
        .long_about(
          "Run a program given a filename or url to the source code.

By default all programs are run in sandbox without access to disk, network or
ability to spawn subprocesses.

  deno run https://deno.land/welcome.ts

  # run program with permission to read from disk and listen to network
  deno run --allow-net --allow-read https://deno.land/std/http/file_server.ts

  # run program with permission to read whitelist files from disk and listen to network
  deno run --allow-net --allow-read=$(pwd) https://deno.land/std/http/file_server.ts 

  # run program with all permissions
  deno run -A https://deno.land/std/http/file_server.ts",
        ).arg(
          Arg::with_name("allow-read")
        .long("allow-read")
        .min_values(0)
        .takes_value(true)
        .use_delimiter(true)
        .require_equals(true)
        .help("Allow file system read access"),
    ).arg(
      Arg::with_name("allow-write")
        .long("allow-write")
        .min_values(0)
        .takes_value(true)
        .use_delimiter(true)
        .require_equals(true)
        .help("Allow file system write access"),
    ).arg(
      Arg::with_name("allow-net")
        .long("allow-net")
        .min_values(0)
        .takes_value(true)
        .use_delimiter(true)
        .require_equals(true)
        .help("Allow network access"),
    ).arg(
          Arg::with_name("allow-env")
            .long("allow-env")
            .help("Allow environment access"),
        ).arg(
          Arg::with_name("allow-run")
            .long("allow-run")
            .help("Allow running subprocesses"),
        ).arg(
          Arg::with_name("allow-hrtime")
            .long("allow-hrtime")
            .help("Allow high resolution time measurement"),
        ).arg(
          Arg::with_name("allow-native-bindings")
            .long("allow-native-bindings")
            .help("Allow loading native bindings"),
        ).arg(
          Arg::with_name("allow-all")
            .short("A")
            .long("allow-all")
            .help("Allow all permissions"),
        ).arg(
          Arg::with_name("no-prompt")
            .long("no-prompt")
            .help("Do not use prompts"),
        ).subcommand(
          // this is a fake subcommand - it's used in conjunction with
          // AppSettings:AllowExternalSubcommand to treat it as an
          // entry point script
          SubCommand::with_name("<script>").about("Script to run"),
        ),
    ).subcommand(
    SubCommand::with_name("xeval")
        .setting(AppSettings::DisableVersion)
        .about("Eval a script on text segments from stdin")
        .long_about(
          "Eval a script on lines from stdin

Read from standard input and eval code on each whitespace-delimited
string chunks.

-I/--replvar optionally sets variable name for input to be used in eval.
Otherwise '$' will be used as default variable name.

This command has implicit access to all permissions (equivalent to deno run --allow-all)

Print all the usernames in /etc/passwd:

  cat /etc/passwd | deno xeval \"a = $.split(':'); if (a) console.log(a[0])\"

A complicated way to print the current git branch:

  git branch | deno xeval -I 'line' \"if (line.startsWith('*')) console.log(line.slice(2))\"

Demonstrates breaking the input up by space delimiter instead of by lines:

  cat LICENSE | deno xeval -d \" \" \"if ($ === 'MIT') console.log('MIT licensed')\"",
        ).arg(
          Arg::with_name("replvar")
            .long("replvar")
            .short("I")
            .help("Set variable name to be used in eval, defaults to $")
            .takes_value(true),
        ).arg(
          Arg::with_name("delim")
            .long("delim")
            .short("d")
            .help("Set delimiter, defaults to newline")
            .takes_value(true),
        ).arg(Arg::with_name("code").takes_value(true).required(true)),
    )
}

/// Convert paths supplied into full path.
/// If a path is invalid, we print out a warning
/// and ignore this path in the output.
fn resolve_paths(paths: Vec<String>) -> Vec<String> {
  let mut out: Vec<String> = vec![];
  for pathstr in paths.iter() {
    let result = deno_dir::resolve_path(pathstr);
    if result.is_err() {
      eprintln!("Unrecognized path to whitelist: {}", pathstr);
      continue;
    }
    let mut full_path = result.unwrap().1;
    // Remove trailing slash.
    if full_path.len() > 1 && full_path.ends_with('/') {
      full_path.pop();
    }
    out.push(full_path);
  }
  out
}

/// Parse ArgMatches into internal DenoFlags structure.
/// This method should not make any side effects.
pub fn parse_flags(matches: ArgMatches) -> DenoFlags {
  let mut flags = DenoFlags::default();

  if matches.is_present("log-debug") {
    flags.log_debug = true;
  }
  if matches.is_present("version") {
    flags.version = true;
  }
  if matches.is_present("reload") {
    flags.reload = true;
  }
  flags.config_path = matches.value_of("config").map(ToOwned::to_owned);
  if matches.is_present("v8-options") {
    let v8_flags = svec!["deno", "--help"];
    flags.v8_flags = Some(v8_flags);
  }
  if matches.is_present("v8-flags") {
    let mut v8_flags: Vec<String> = matches
      .values_of("v8-flags")
      .unwrap()
      .map(String::from)
      .collect();

    v8_flags.insert(0, "deno".to_string());
    flags.v8_flags = Some(v8_flags);
  }

  // flags specific to "run" subcommand
  if let Some(run_matches) = matches.subcommand_matches("run") {
    if run_matches.is_present("allow-read") {
      if run_matches.value_of("allow-read").is_some() {
        let read_wl = run_matches.values_of("allow-read").unwrap();
        let raw_read_whitelist: Vec<String> =
          read_wl.map(std::string::ToString::to_string).collect();
        flags.read_whitelist = resolve_paths(raw_read_whitelist);
        debug!("read whitelist: {:#?}", &flags.read_whitelist);
      } else {
        flags.allow_read = true;
      }
    }
    if run_matches.is_present("allow-write") {
      if run_matches.value_of("allow-write").is_some() {
        let write_wl = run_matches.values_of("allow-write").unwrap();
        let raw_write_whitelist =
          write_wl.map(std::string::ToString::to_string).collect();
        flags.write_whitelist = resolve_paths(raw_write_whitelist);
        debug!("write whitelist: {:#?}", &flags.write_whitelist);
      } else {
        flags.allow_write = true;
      }
    }
    if run_matches.is_present("allow-net") {
      if run_matches.value_of("allow-net").is_some() {
        let net_wl = run_matches.values_of("allow-net").unwrap();
        flags.net_whitelist =
          net_wl.map(std::string::ToString::to_string).collect();
        debug!("net whitelist: {:#?}", &flags.net_whitelist);
      } else {
        flags.allow_net = true;
      }
    }
    if run_matches.is_present("allow-env") {
      flags.allow_env = true;
    }
    if run_matches.is_present("allow-run") {
      flags.allow_run = true;
    }
    if run_matches.is_present("allow-hrtime") {
      flags.allow_hrtime = true;
    }
    if run_matches.is_present("allow-native-bindings") {
      flags.allow_native_bindings = true;
    }
    if run_matches.is_present("allow-all") {
      flags.allow_read = true;
      flags.allow_env = true;
      flags.allow_net = true;
      flags.allow_run = true;
      flags.allow_read = true;
      flags.allow_write = true;
<<<<<<< HEAD
      flags.allow_high_precision = true;
      flags.allow_native_bindings = true;
=======
      flags.allow_hrtime = true;
>>>>>>> 824542e6
    }
    if run_matches.is_present("no-prompt") {
      flags.no_prompts = true;
    }
  }

  flags
}

/// Used for `deno fmt <files>...` subcommand
const PRETTIER_URL: &str = "https://deno.land/std@v0.5.0/prettier/main.ts";

/// These are currently handled subcommands.
/// There is no "Help" subcommand because it's handled by `clap::App` itself.
#[derive(Debug, PartialEq)]
pub enum DenoSubcommand {
  Eval,
  Fetch,
  Info,
  Repl,
  Run,
  Types,
  Version,
  Xeval,
}

pub fn flags_from_vec(
  args: Vec<String>,
) -> (DenoFlags, DenoSubcommand, Vec<String>) {
  let cli_app = create_cli_app();
  let matches = cli_app.get_matches_from(args);
  let mut argv: Vec<String> = vec!["deno".to_string()];
  let mut flags = parse_flags(matches.clone());

  let subcommand = match matches.subcommand() {
    ("eval", Some(eval_match)) => {
      flags.allow_net = true;
      flags.allow_env = true;
      flags.allow_run = true;
      flags.allow_read = true;
      flags.allow_write = true;
      flags.allow_hrtime = true;
      let code: &str = eval_match.value_of("code").unwrap();
      argv.extend(vec![code.to_string()]);
      DenoSubcommand::Eval
    }
    ("fetch", Some(fetch_match)) => {
      let file: &str = fetch_match.value_of("file").unwrap();
      argv.extend(vec![file.to_string()]);
      DenoSubcommand::Fetch
    }
    ("fmt", Some(fmt_match)) => {
      flags.allow_read = true;
      flags.allow_write = true;
      argv.push(PRETTIER_URL.to_string());

      let files: Vec<String> = fmt_match
        .values_of("files")
        .unwrap()
        .map(String::from)
        .collect();
      argv.extend(files);

      // `deno fmt` writes to the files by default
      argv.push("--write".to_string());

      DenoSubcommand::Run
    }
    ("info", Some(info_match)) => {
      let file: &str = info_match.value_of("file").unwrap();
      argv.extend(vec![file.to_string()]);
      DenoSubcommand::Info
    }
    ("types", Some(_)) => DenoSubcommand::Types,
    ("run", Some(run_match)) => {
      match run_match.subcommand() {
        (script, Some(script_match)) => {
          argv.extend(vec![script.to_string()]);
          // check if there are any extra arguments that should
          // be passed to script
          if script_match.is_present("") {
            let script_args: Vec<String> = script_match
              .values_of("")
              .unwrap()
              .map(String::from)
              .collect();
            argv.extend(script_args);
          }
          DenoSubcommand::Run
        }
        _ => unreachable!(),
      }
    }
    ("xeval", Some(eval_match)) => {
      flags.allow_net = true;
      flags.allow_env = true;
      flags.allow_run = true;
      flags.allow_read = true;
      flags.allow_write = true;
      flags.allow_hrtime = true;
      let code: &str = eval_match.value_of("code").unwrap();
      flags.xeval_replvar =
        Some(eval_match.value_of("replvar").unwrap_or("$").to_owned());
      // Currently clap never escapes string,
      // So -d "\n" won't expand to newline.
      // Instead, do -d $'\n'
      flags.xeval_delim = eval_match.value_of("delim").map(String::from);
      argv.extend(vec![code.to_string()]);
      DenoSubcommand::Xeval
    }
    ("version", Some(_)) => DenoSubcommand::Version,
    _ => {
      flags.allow_net = true;
      flags.allow_env = true;
      flags.allow_run = true;
      flags.allow_read = true;
      flags.allow_write = true;
      flags.allow_hrtime = true;
      DenoSubcommand::Repl
    }
  };

  (flags, subcommand, argv)
}

#[cfg(test)]
mod tests {
  use super::*;

  #[test]
  fn test_flags_from_vec_1() {
    let (flags, subcommand, argv) = flags_from_vec(svec!["deno", "version"]);
    assert_eq!(
      flags,
      DenoFlags {
        version: true,
        ..DenoFlags::default()
      }
    );
    assert_eq!(subcommand, DenoSubcommand::Version);
    assert_eq!(argv, svec!["deno"]);
  }

  #[test]
  fn test_flags_from_vec_2() {
    let (flags, subcommand, argv) =
      flags_from_vec(svec!["deno", "-r", "-D", "run", "script.ts"]);
    assert_eq!(
      flags,
      DenoFlags {
        log_debug: true,
        reload: true,
        ..DenoFlags::default()
      }
    );
    assert_eq!(subcommand, DenoSubcommand::Run);
    assert_eq!(argv, svec!["deno", "script.ts"]);
  }

  #[test]
  fn test_flags_from_vec_3() {
    let (flags, subcommand, argv) = flags_from_vec(svec![
      "deno",
      "run",
      "-r",
      "-D",
      "--allow-write",
      "script.ts"
    ]);
    assert_eq!(
      flags,
      DenoFlags {
        reload: true,
        log_debug: true,
        allow_write: true,
        ..DenoFlags::default()
      }
    );
    assert_eq!(subcommand, DenoSubcommand::Run);
    assert_eq!(argv, svec!["deno", "script.ts"]);
  }

  #[test]
  fn test_flags_from_vec_4() {
    let (flags, subcommand, argv) =
      flags_from_vec(svec!["deno", "-Dr", "run", "--allow-write", "script.ts"]);
    assert_eq!(
      flags,
      DenoFlags {
        log_debug: true,
        reload: true,
        allow_write: true,
        ..DenoFlags::default()
      }
    );
    assert_eq!(subcommand, DenoSubcommand::Run);
    assert_eq!(argv, svec!["deno", "script.ts"]);
  }

  #[test]
  fn test_flags_from_vec_5() {
    let (flags, subcommand, argv) =
      flags_from_vec(svec!["deno", "--v8-options", "run", "script.ts"]);
    assert_eq!(
      flags,
      DenoFlags {
        v8_flags: Some(svec!["deno", "--help"]),
        ..DenoFlags::default()
      }
    );
    assert_eq!(subcommand, DenoSubcommand::Run);
    assert_eq!(argv, svec!["deno", "script.ts"]);

    let (flags, subcommand, argv) = flags_from_vec(svec![
      "deno",
      "--v8-flags=--expose-gc,--gc-stats=1",
      "run",
      "script.ts"
    ]);
    assert_eq!(
      flags,
      DenoFlags {
        v8_flags: Some(svec!["deno", "--expose-gc", "--gc-stats=1"]),
        ..DenoFlags::default()
      }
    );
    assert_eq!(subcommand, DenoSubcommand::Run);
    assert_eq!(argv, svec!["deno", "script.ts"]);
  }

  #[test]
  fn test_flags_from_vec_6() {
    let (flags, subcommand, argv) = flags_from_vec(svec![
      "deno",
      "run",
      "--allow-net",
      "gist.ts",
      "--title",
      "X"
    ]);
    assert_eq!(
      flags,
      DenoFlags {
        allow_net: true,
        ..DenoFlags::default()
      }
    );
    assert_eq!(subcommand, DenoSubcommand::Run);
    assert_eq!(argv, svec!["deno", "gist.ts", "--title", "X"]);
  }

  #[test]
  fn test_flags_from_vec_7() {
    let (flags, subcommand, argv) =
      flags_from_vec(svec!["deno", "run", "--allow-all", "gist.ts"]);
    assert_eq!(
      flags,
      DenoFlags {
        allow_net: true,
        allow_env: true,
        allow_run: true,
        allow_read: true,
        allow_write: true,
<<<<<<< HEAD
        allow_high_precision: true,
        allow_native_bindings: true,
=======
        allow_hrtime: true,
>>>>>>> 824542e6
        ..DenoFlags::default()
      }
    );
    assert_eq!(subcommand, DenoSubcommand::Run);
    assert_eq!(argv, svec!["deno", "gist.ts"]);
  }

  #[test]
  fn test_flags_from_vec_8() {
    let (flags, subcommand, argv) =
      flags_from_vec(svec!["deno", "run", "--allow-read", "gist.ts"]);
    assert_eq!(
      flags,
      DenoFlags {
        allow_read: true,
        ..DenoFlags::default()
      }
    );
    assert_eq!(subcommand, DenoSubcommand::Run);
    assert_eq!(argv, svec!["deno", "gist.ts"]);
  }

  #[test]
  fn test_flags_from_vec_9() {
    let (flags, subcommand, argv) =
      flags_from_vec(svec!["deno", "run", "--allow-hrtime", "script.ts"]);
    assert_eq!(
      flags,
      DenoFlags {
        allow_hrtime: true,
        ..DenoFlags::default()
      }
    );
    assert_eq!(subcommand, DenoSubcommand::Run);
    assert_eq!(argv, svec!["deno", "script.ts"]);
  }

  #[test]
  fn test_flags_from_vec_10() {
    // notice that flags passed after script name will not
    // be parsed to DenoFlags but instead forwarded to
    // script args as Deno.args
    let (flags, subcommand, argv) = flags_from_vec(svec![
      "deno",
      "run",
      "--allow-write",
      "script.ts",
      "-D",
      "--allow-net"
    ]);
    assert_eq!(
      flags,
      DenoFlags {
        allow_write: true,
        ..DenoFlags::default()
      }
    );
    assert_eq!(subcommand, DenoSubcommand::Run);
    assert_eq!(argv, svec!["deno", "script.ts", "-D", "--allow-net"]);
  }

  #[test]
  fn test_flags_from_vec_11() {
    let (flags, subcommand, argv) =
      flags_from_vec(svec!["deno", "fmt", "script_1.ts", "script_2.ts"]);
    assert_eq!(
      flags,
      DenoFlags {
        allow_write: true,
        allow_read: true,
        ..DenoFlags::default()
      }
    );
    assert_eq!(subcommand, DenoSubcommand::Run);
    assert_eq!(
      argv,
      svec![
        "deno",
        PRETTIER_URL,
        "script_1.ts",
        "script_2.ts",
        "--write"
      ]
    );
  }

  #[test]
  fn test_flags_from_vec_12() {
    let (flags, subcommand, argv) = flags_from_vec(svec!["deno", "types"]);
    assert_eq!(flags, DenoFlags::default());
    assert_eq!(subcommand, DenoSubcommand::Types);
    assert_eq!(argv, svec!["deno"]);
  }

  #[test]
  fn test_flags_from_vec_13() {
    let (flags, subcommand, argv) =
      flags_from_vec(svec!["deno", "fetch", "script.ts"]);
    assert_eq!(flags, DenoFlags::default());
    assert_eq!(subcommand, DenoSubcommand::Fetch);
    assert_eq!(argv, svec!["deno", "script.ts"]);
  }

  #[test]
  fn test_flags_from_vec_14() {
    let (flags, subcommand, argv) =
      flags_from_vec(svec!["deno", "info", "script.ts"]);
    assert_eq!(flags, DenoFlags::default());
    assert_eq!(subcommand, DenoSubcommand::Info);
    assert_eq!(argv, svec!["deno", "script.ts"]);
  }

  #[test]
  fn test_flags_from_vec_15() {
    let (flags, subcommand, argv) =
      flags_from_vec(svec!["deno", "run", "-c", "tsconfig.json", "script.ts"]);
    assert_eq!(
      flags,
      DenoFlags {
        config_path: Some("tsconfig.json".to_owned()),
        ..DenoFlags::default()
      }
    );
    assert_eq!(subcommand, DenoSubcommand::Run);
    assert_eq!(argv, svec!["deno", "script.ts"]);
  }

  #[test]
  fn test_flags_from_vec_16() {
    let (flags, subcommand, argv) =
      flags_from_vec(svec!["deno", "eval", "'console.log(\"hello\")'"]);
    assert_eq!(
      flags,
      DenoFlags {
        allow_net: true,
        allow_env: true,
        allow_run: true,
        allow_read: true,
        allow_write: true,
        allow_hrtime: true,
        ..DenoFlags::default()
      }
    );
    assert_eq!(subcommand, DenoSubcommand::Eval);
    assert_eq!(argv, svec!["deno", "'console.log(\"hello\")'"]);
  }

  #[test]
  fn test_flags_from_vec_17() {
    let (flags, subcommand, argv) = flags_from_vec(svec!["deno"]);
    assert_eq!(
      flags,
      DenoFlags {
        allow_net: true,
        allow_env: true,
        allow_run: true,
        allow_read: true,
        allow_write: true,
        allow_hrtime: true,
        ..DenoFlags::default()
      }
    );
    assert_eq!(subcommand, DenoSubcommand::Repl);
    assert_eq!(argv, svec!["deno"]);
  }

  #[test]
  fn test_flags_from_vec_18() {
    let (flags, subcommand, argv) = flags_from_vec(svec![
      "deno",
      "xeval",
      "-I",
      "val",
      "-d",
      " ",
      "console.log(val)"
    ]);
    assert_eq!(
      flags,
      DenoFlags {
        allow_net: true,
        allow_env: true,
        allow_run: true,
        allow_read: true,
        allow_write: true,
        allow_hrtime: true,
        xeval_replvar: Some("val".to_owned()),
        xeval_delim: Some(" ".to_owned()),
        ..DenoFlags::default()
      }
    );
    assert_eq!(subcommand, DenoSubcommand::Xeval);
    assert_eq!(argv, svec!["deno", "console.log(val)"]);
  }
  #[test]
  fn test_flags_from_vec_19() {
    use tempfile::TempDir;
    let temp_dir = TempDir::new().expect("tempdir fail");
    let (_, temp_dir_path) =
      deno_dir::resolve_path(temp_dir.path().to_str().unwrap()).unwrap();

    let (flags, subcommand, argv) = flags_from_vec(svec![
      "deno",
      "run",
      format!("--allow-read={}", &temp_dir_path),
      "script.ts"
    ]);
    assert_eq!(
      flags,
      DenoFlags {
        allow_read: false,
        read_whitelist: svec![&temp_dir_path],
        ..DenoFlags::default()
      }
    );
    assert_eq!(subcommand, DenoSubcommand::Run);
    assert_eq!(argv, svec!["deno", "script.ts"]);
  }
  #[test]
  fn test_flags_from_vec_20() {
    use tempfile::TempDir;
    let temp_dir = TempDir::new().expect("tempdir fail");
    let (_, temp_dir_path) =
      deno_dir::resolve_path(temp_dir.path().to_str().unwrap()).unwrap();

    let (flags, subcommand, argv) = flags_from_vec(svec![
      "deno",
      "run",
      format!("--allow-write={}", &temp_dir_path),
      "script.ts"
    ]);
    assert_eq!(
      flags,
      DenoFlags {
        allow_write: false,
        write_whitelist: svec![&temp_dir_path],
        ..DenoFlags::default()
      }
    );
    assert_eq!(subcommand, DenoSubcommand::Run);
    assert_eq!(argv, svec!["deno", "script.ts"]);
  }
  #[test]
  fn test_flags_from_vec_21() {
    let (flags, subcommand, argv) = flags_from_vec(svec![
      "deno",
      "run",
      "--allow-net=127.0.0.1",
      "script.ts"
    ]);
    assert_eq!(
      flags,
      DenoFlags {
        allow_net: false,
        net_whitelist: svec!["127.0.0.1"],
        ..DenoFlags::default()
      }
    );
    assert_eq!(subcommand, DenoSubcommand::Run);
    assert_eq!(argv, svec!["deno", "script.ts"]);
  }
}<|MERGE_RESOLUTION|>--- conflicted
+++ resolved
@@ -23,12 +23,8 @@
   pub net_whitelist: Vec<String>,
   pub allow_env: bool,
   pub allow_run: bool,
-<<<<<<< HEAD
-  pub allow_high_precision: bool,
+  pub allow_hrtime: bool,
   pub allow_native_bindings: bool,
-=======
-  pub allow_hrtime: bool,
->>>>>>> 824542e6
   pub no_prompts: bool,
   pub no_fetch: bool,
   pub v8_flags: Option<Vec<String>>,
@@ -404,12 +400,8 @@
       flags.allow_run = true;
       flags.allow_read = true;
       flags.allow_write = true;
-<<<<<<< HEAD
-      flags.allow_high_precision = true;
+      flags.allow_hrtime = true;
       flags.allow_native_bindings = true;
-=======
-      flags.allow_hrtime = true;
->>>>>>> 824542e6
     }
     if run_matches.is_present("no-prompt") {
       flags.no_prompts = true;
@@ -673,12 +665,8 @@
         allow_run: true,
         allow_read: true,
         allow_write: true,
-<<<<<<< HEAD
-        allow_high_precision: true,
+        allow_hrtime: true,
         allow_native_bindings: true,
-=======
-        allow_hrtime: true,
->>>>>>> 824542e6
         ..DenoFlags::default()
       }
     );
