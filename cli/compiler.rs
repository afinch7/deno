// Copyright 2018-2019 the Deno authors. All rights reserved. MIT license.
<<<<<<< HEAD
use crate::bindings::BindingLoadResult;
use crate::js_errors;
use crate::js_errors::JSErrorColor;
=======
>>>>>>> 856c4421
use crate::msg;
use crate::resources;
use crate::startup_data;
use crate::state::*;
use crate::tokio_util;
use crate::worker::Worker;
use deno::js_check;
use deno::Buf;
use deno::JSError;
use futures::Future;
use futures::Stream;
use std::str;
use std::sync::atomic::Ordering;
<<<<<<< HEAD
use std::sync::Arc;
use std::sync::Mutex;
use tokio::runtime::Runtime;

type CmdId = u32;
type ResponseSenderTable = HashMap<CmdId, oneshot::Sender<Buf>>;

lazy_static! {
  static ref C_NEXT_CMD_ID: AtomicUsize = AtomicUsize::new(1);
  // Map of response senders
  static ref C_RES_SENDER_TABLE: Mutex<ResponseSenderTable> = Mutex::new(ResponseSenderTable::new());
  // Shared worker resources so we can spawn
  static ref C_RID: Mutex<Option<ResourceId>> = Mutex::new(None);
  // tokio runtime specifically for spawning logic that is dependent on
  // completetion of the compiler worker future
  static ref C_RUNTIME: Mutex<Runtime> = Mutex::new(tokio_util::create_threadpool_runtime());
}
=======
>>>>>>> 856c4421

// This corresponds to JS ModuleMetaData.
// TODO Rename one or the other so they correspond.
#[derive(Debug, Clone)]
pub struct ModuleMetaData {
  pub module_name: String,
  pub module_redirect_source_name: Option<String>, // source of redirect
  pub filename: String,
  pub media_type: msg::MediaType,
  pub source_code: Vec<u8>,
  pub maybe_output_code_filename: Option<String>,
  pub maybe_output_code: Option<Vec<u8>>,
  pub maybe_source_map_filename: Option<String>,
  pub maybe_source_map: Option<Vec<u8>>,
  pub maybe_binding_plugin: Option<Arc<BindingLoadResult>>,
}

impl ModuleMetaData {
  pub fn has_output_code_and_source_map(&self) -> bool {
    self.maybe_output_code.is_some() && self.maybe_source_map.is_some()
  }

  pub fn js_source(&self) -> String {
    if self.media_type == msg::MediaType::Json {
      return format!(
        "export default {};",
        str::from_utf8(&self.source_code).unwrap()
      );
    }
    match self.maybe_output_code {
      None => str::from_utf8(&self.source_code).unwrap().to_string(),
      Some(ref output_code) => str::from_utf8(output_code).unwrap().to_string(),
    }
  }
}

type CompilerConfig = Option<(String, Vec<u8>)>;

/// Creates the JSON message send to compiler.ts's onmessage.
fn req(root_names: Vec<String>, compiler_config: CompilerConfig) -> Buf {
  let j = if let Some((config_path, config_data)) = compiler_config {
    json!({
      "rootNames": root_names,
      "configPath": config_path,
      "config": str::from_utf8(&config_data).unwrap(),
    })
  } else {
    json!({
      "rootNames": root_names,
    })
  };
  j.to_string().into_boxed_str().into_boxed_bytes()
}

/// Returns an optional tuple which represents the state of the compiler
/// configuration where the first is canonical name for the configuration file
/// and a vector of the bytes of the contents of the configuration file.
pub fn get_compiler_config(
  parent_state: &ThreadSafeState,
  _compiler_type: &str,
) -> CompilerConfig {
  // The compiler type is being passed to make it easier to implement custom
  // compilers in the future.
  match (&parent_state.config_path, &parent_state.config) {
    (Some(config_path), Some(config)) => {
      Some((config_path.to_string(), config.to_vec()))
    }
    _ => None,
  }
}

pub fn compile_async(
  state: ThreadSafeState,
  specifier: &str,
  referrer: &str,
  module_meta_data: &ModuleMetaData,
) -> impl Future<Item = ModuleMetaData, Error = JSError> {
  debug!(
    "Running rust part of compile_sync. specifier: {}, referrer: {}",
    &specifier, &referrer
  );

  let root_names = vec![module_meta_data.module_name.clone()];
  let compiler_config = get_compiler_config(&state, "typescript");
  let req_msg = req(root_names, compiler_config);

  let module_meta_data_ = module_meta_data.clone();

  // Count how many times we start the compiler worker.
  state.metrics.compiler_starts.fetch_add(1, Ordering::SeqCst);

  let mut worker = Worker::new(
    "TS".to_string(),
    startup_data::compiler_isolate_init(),
    // TODO(ry) Maybe we should use a separate state for the compiler.
    // as was done previously.
    state.clone(),
  );
  js_check(worker.execute("denoMain()"));
  js_check(worker.execute("workerMain()"));
  js_check(worker.execute("compilerMain()"));

  let compiling_job = state
    .progress
    .add(format!("Compiling {}", module_meta_data_.module_name));

  let resource = worker.state.resource.clone();
  let compiler_rid = resource.rid;
  let first_msg_fut = resources::post_message_to_worker(compiler_rid, req_msg)
    .then(move |_| worker)
    .then(move |result| {
      if let Err(err) = result {
        // TODO(ry) Need to forward the error instead of exiting.
        eprintln!("{}", err.to_string());
        std::process::exit(1);
      }
      debug!("Sent message to worker");
      let stream_future =
        resources::get_message_stream_from_worker(compiler_rid).into_future();
      stream_future.map(|(f, _rest)| f).map_err(|(f, _rest)| f)
    });

  first_msg_fut
    .map_err(|_| panic!("not handled"))
    .and_then(move |maybe_msg: Option<Buf>| {
      let _res_msg = maybe_msg.unwrap();

      debug!("Received message from worker");

      // TODO res is EmitResult, use serde_derive to parse it. Errors from the
      // worker or Diagnostics should be somehow forwarded to the caller!
      // Currently they are handled inside compiler.ts with os.exit(1) and above
      // with std::process::exit(1). This bad.

      let r = state.dir.fetch_module_meta_data(
        &module_meta_data_.module_name,
        ".",
        true,
        true,
      );
      let module_meta_data_after_compile = r.unwrap();

      // Explicit drop to keep reference alive until future completes.
      drop(compiling_job);

      Ok(module_meta_data_after_compile)
    }).then(move |r| {
      // TODO(ry) do this in worker's destructor.
      // resource.close();
      r
    })
}

pub fn compile_sync(
  state: ThreadSafeState,
  specifier: &str,
  referrer: &str,
  module_meta_data: &ModuleMetaData,
) -> Result<ModuleMetaData, JSError> {
  tokio_util::block_on(compile_async(
    state,
    specifier,
    referrer,
    module_meta_data,
  ))
}

#[cfg(test)]
mod tests {
  use super::*;

  #[test]
  fn test_compile_sync() {
    tokio_util::init(|| {
      let cwd = std::env::current_dir().unwrap();
      let cwd_string = cwd.to_str().unwrap().to_owned();

      let specifier = "./tests/002_hello.ts";
      let referrer = cwd_string + "/";
      use crate::worker;
      let module_name = worker::root_specifier_to_url(specifier)
        .unwrap()
        .to_string();

      let mut out = ModuleMetaData {
        module_name,
        module_redirect_source_name: None,
        filename: "/tests/002_hello.ts".to_owned(),
        media_type: msg::MediaType::TypeScript,
        source_code: include_bytes!("../tests/002_hello.ts").to_vec(),
        maybe_output_code_filename: None,
        maybe_output_code: None,
        maybe_source_map_filename: None,
        maybe_source_map: None,
        maybe_binding_plugin: None,
      };

      out = compile_sync(ThreadSafeState::mock(), specifier, &referrer, &out)
        .unwrap();
      assert!(
        out
          .maybe_output_code
          .unwrap()
          .starts_with("console.log(\"Hello World\");".as_bytes())
      );
    })
  }

  #[test]
  fn test_get_compiler_config_no_flag() {
    let compiler_type = "typescript";
    let state = ThreadSafeState::mock();
    let out = get_compiler_config(&state, compiler_type);
    assert_eq!(out, None);
  }
}<|MERGE_RESOLUTION|>--- conflicted
+++ resolved
@@ -1,10 +1,4 @@
 // Copyright 2018-2019 the Deno authors. All rights reserved. MIT license.
-<<<<<<< HEAD
-use crate::bindings::BindingLoadResult;
-use crate::js_errors;
-use crate::js_errors::JSErrorColor;
-=======
->>>>>>> 856c4421
 use crate::msg;
 use crate::resources;
 use crate::startup_data;
@@ -18,26 +12,6 @@
 use futures::Stream;
 use std::str;
 use std::sync::atomic::Ordering;
-<<<<<<< HEAD
-use std::sync::Arc;
-use std::sync::Mutex;
-use tokio::runtime::Runtime;
-
-type CmdId = u32;
-type ResponseSenderTable = HashMap<CmdId, oneshot::Sender<Buf>>;
-
-lazy_static! {
-  static ref C_NEXT_CMD_ID: AtomicUsize = AtomicUsize::new(1);
-  // Map of response senders
-  static ref C_RES_SENDER_TABLE: Mutex<ResponseSenderTable> = Mutex::new(ResponseSenderTable::new());
-  // Shared worker resources so we can spawn
-  static ref C_RID: Mutex<Option<ResourceId>> = Mutex::new(None);
-  // tokio runtime specifically for spawning logic that is dependent on
-  // completetion of the compiler worker future
-  static ref C_RUNTIME: Mutex<Runtime> = Mutex::new(tokio_util::create_threadpool_runtime());
-}
-=======
->>>>>>> 856c4421
 
 // This corresponds to JS ModuleMetaData.
 // TODO Rename one or the other so they correspond.
