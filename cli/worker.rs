// Copyright 2018-2019 the Deno authors. All rights reserved. MIT license.
use crate::bindings::DenoInitContext;
use crate::compiler::compile_async;
use crate::compiler::ModuleMetaData;
use crate::errors::DenoError;
use crate::errors::RustOrJsError;
use crate::js_errors;
use crate::js_errors::JSErrorColor;
use crate::msg;
use crate::state::ThreadSafeState;
use crate::tokio_util;
use deno;
use deno::Config;
use deno::CustomOpId;
use deno::JSError;
use deno::Loader;
use deno::StartupData;
use futures::future::Either;
use futures::Async;
use futures::Future;
use std::sync::atomic::Ordering;
use url::Url;

/// Wraps deno::Isolate to provide source maps, ops for the CLI, and
/// high-level module loading
pub struct Worker {
  inner: deno::Isolate,
  pub modules: deno::Modules,
  pub state: ThreadSafeState,
}

impl Worker {
  pub fn new(
    _name: String,
    startup_data: StartupData,
    state: ThreadSafeState,
  ) -> Worker {
    let state_ = state.clone();
    let mut config = Config::default();
    config.dispatch(move |control_buf, zero_copy_buf| {
      state_.dispatch(control_buf, zero_copy_buf)
    });
    Self {
      inner: deno::Isolate::new(startup_data, config),
      modules: deno::Modules::new(),
      state,
    }
  }

  /// Same as execute2() but the filename defaults to "<anonymous>".
  pub fn execute(&mut self, js_source: &str) -> Result<(), JSError> {
    self.execute2("<anonymous>", js_source)
  }

  /// Executes the provided JavaScript source code. The js_filename argument is
  /// provided only for debugging purposes.
  pub fn execute2(
    &mut self,
    js_filename: &str,
    js_source: &str,
  ) -> Result<(), JSError> {
    self.inner.execute(js_filename, js_source)
  }

  /// Consumes worker. Executes the provided JavaScript module.
  pub fn execute_mod_async(
    self,
    js_url: &Url,
    is_prefetch: bool,
  ) -> impl Future<Item = Self, Error = (RustOrJsError, Self)> {
    let recursive_load = deno::RecursiveLoad::new(js_url.as_str(), self);
    recursive_load.and_then(
      move |(id, mut self_)| -> Result<Self, (deno::JSErrorOr<DenoError>, Self)> {
        self_.state.progress.done();
        if is_prefetch {
          Ok(self_)
        } else {
          let result = self_.inner.mod_evaluate(id);
          if let Err(err) = result {
            Err((deno::JSErrorOr::JSError(err), self_))
          } else {
            Ok(self_)
          }
        }
      },
    )
    .map_err(|(err, self_)| {
      self_.state.progress.done();
      // Convert to RustOrJsError AND apply_source_map.
      let err = match err {
        deno::JSErrorOr::JSError(err) => RustOrJsError::Js(self_.apply_source_map(err)),
        deno::JSErrorOr::Other(err) => RustOrJsError::Rust(err),
      };
      (err, self_)
    })
  }

  /// Consumes worker. Executes the provided JavaScript module.
  pub fn execute_mod(
    self,
    js_url: &Url,
    is_prefetch: bool,
  ) -> Result<Self, (RustOrJsError, Self)> {
    tokio_util::block_on(self.execute_mod_async(js_url, is_prefetch))
  }

  /// Applies source map to the error.
  fn apply_source_map(&self, err: JSError) -> JSError {
    js_errors::apply_source_map(&err, &self.state.dir)
  }
}

// https://html.spec.whatwg.org/multipage/webappapis.html#resolve-a-module-specifier
// TODO(ry) Add tests.
// TODO(ry) Move this to core?
pub fn resolve_module_spec(
  specifier: &str,
  base: &str,
) -> Result<String, url::ParseError> {
  // 1. Apply the URL parser to specifier. If the result is not failure, return
  //    the result.
  // let specifier = parse_local_or_remote(specifier)?.to_string();
  if let Ok(specifier_url) = Url::parse(specifier) {
    return Ok(specifier_url.to_string());
  }

  // 2. If specifier does not start with the character U+002F SOLIDUS (/), the
  //    two-character sequence U+002E FULL STOP, U+002F SOLIDUS (./), or the
  //    three-character sequence U+002E FULL STOP, U+002E FULL STOP, U+002F
  //    SOLIDUS (../), return failure.
  if !specifier.starts_with('/')
    && !specifier.starts_with("./")
    && !specifier.starts_with("../")
  {
    // TODO(ry) This is (probably) not the correct error to return here.
    return Err(url::ParseError::RelativeUrlWithCannotBeABaseBase);
  }

  // 3. Return the result of applying the URL parser to specifier with base URL
  //    as the base URL.
  let base_url = Url::parse(base)?;
  let u = base_url.join(&specifier)?;
  Ok(u.to_string())
}

/// Takes a string representing a path or URL to a module, but of the type
/// passed through the command-line interface for the main module. This is
/// slightly different than specifiers used in import statements: "foo.js" for
/// example is allowed here, whereas in import statements a leading "./" is
/// required ("./foo.js"). This function is aware of the current working
/// directory and returns an absolute URL.
pub fn root_specifier_to_url(
  root_specifier: &str,
) -> Result<Url, url::ParseError> {
  let maybe_url = Url::parse(root_specifier);
  if let Ok(url) = maybe_url {
    Ok(url)
  } else {
    let cwd = std::env::current_dir().unwrap();
    let base = Url::from_directory_path(cwd).unwrap();
    base.join(root_specifier)
  }
}

impl Loader for Worker {
  type Error = DenoError;

  fn resolve(specifier: &str, referrer: &str) -> Result<String, Self::Error> {
    resolve_module_spec(specifier, referrer).map_err(DenoError::from)
  }

  /// Given an absolute url, load its source code.
  fn load(
    &mut self,
    url: &str,
  ) -> Box<deno::SourceCodeInfoFuture<Self::Error>> {
    self
      .state
      .metrics
      .resolve_count
      .fetch_add(1, Ordering::SeqCst);
    Box::new(
      fetch_module_meta_data_and_maybe_compile_async(&self.state, url, ".")
        .map_err(|err| {
          eprintln!("{}", err);
          err
        }).map(|result| deno::SourceCodeInfo {
          // Real module name, might be different from initial URL
          // due to redirections.
          code: result.0.js_source(),
          module_name: result.0.module_name,
          custom_op_ids: result.1,
        }),
    )
  }

  fn isolate_and_modules<'a: 'b + 'c, 'b, 'c>(
    &'a mut self,
  ) -> (&'b mut deno::Isolate, &'c mut deno::Modules) {
    (&mut self.inner, &mut self.modules)
  }
}

impl Future for Worker {
  type Item = ();
  type Error = JSError;

  fn poll(&mut self) -> Result<Async<()>, Self::Error> {
    self.inner.poll().map_err(|err| self.apply_source_map(err))
  }
}

fn fetch_module_meta_data_and_maybe_compile_async(
  state: &ThreadSafeState,
  specifier: &str,
  referrer: &str,
<<<<<<< HEAD
) -> impl Future<Item = (ModuleMetaData, Option<Vec<CustomOpId>>), Error = DenoError>
{
  let use_cache = !state.flags.reload;
  let no_fetch = state.flags.no_fetch;
=======
) -> impl Future<Item = ModuleMetaData, Error = DenoError> {
>>>>>>> 856c4421
  let state_ = state.clone();
  let state__ = state.clone();
  let specifier = specifier.to_string();
  let referrer = referrer.to_string();
<<<<<<< HEAD
  state
    .dir
    .fetch_module_meta_data_async(&specifier, &referrer, use_cache, no_fetch)
    .and_then(move |out| {
      if (out.media_type == msg::MediaType::TypeScript
        || out.media_type == msg::MediaType::Dylib)
        && !out.has_output_code_and_source_map()
      {
        debug!(">>>>> compile_sync START");
        Either::A(
          compile_async(state_.clone(), &specifier, &referrer, &out)
            .map_err(|e| {
              debug!("compiler error exiting!");
              eprintln!("{}", JSErrorColor(&e).to_string());
              std::process::exit(1);
            }).and_then(move |out| {
              debug!(">>>>> compile_sync END");
              state_.dir.code_cache(&out)?;
              Ok(out)
            }),
        )
      } else {
        Either::B(futures::future::ok(out))
      }
    }).and_then(move |module_meta_data| {
      match &module_meta_data.maybe_binding_plugin {
        Some(plugin) => {
          match state__.check_native_bindings(&module_meta_data.module_name) {
            Ok(_) => {
              let init_context =
                DenoInitContext::new(state__, plugin.name().to_string());
              if let Err(e) = plugin.init(&init_context) {
                return futures::future::err(DenoError::from(e));
              }
              let custom_op_ids =
                init_context.custom_op_ids.lock().unwrap().clone();
              futures::future::ok((module_meta_data, Some(custom_op_ids)))
            }
            Err(err) => futures::future::err(err),
          }
        }
        None => futures::future::ok((module_meta_data, None)),
      }
    })
=======

  let f = futures::future::result(Worker::resolve(&specifier, &referrer));
  f.and_then(move |module_id| {
    let use_cache = !state_.flags.reload || state_.has_compiled(&module_id);
    let no_fetch = state_.flags.no_fetch;

    state_
      .dir
      .fetch_module_meta_data_async(&specifier, &referrer, use_cache, no_fetch)
      .and_then(move |out| {
        if out.media_type == msg::MediaType::TypeScript
          && !out.has_output_code_and_source_map()
        {
          debug!(">>>>> compile_sync START");
          Either::A(
            compile_async(state_.clone(), &specifier, &referrer, &out)
              .map_err(|e| {
                debug!("compiler error exiting!");
                eprintln!("{}", JSErrorColor(&e).to_string());
                std::process::exit(1);
              }).and_then(move |out| {
                debug!(">>>>> compile_sync END");
                Ok(out)
              }),
          )
        } else {
          Either::B(futures::future::ok(out))
        }
      })
  })
>>>>>>> 856c4421
}

pub fn fetch_module_meta_data_and_maybe_compile(
  state: &ThreadSafeState,
  specifier: &str,
  referrer: &str,
) -> Result<(ModuleMetaData, Option<Vec<CustomOpId>>), DenoError> {
  tokio_util::block_on(fetch_module_meta_data_and_maybe_compile_async(
    state, specifier, referrer,
  ))
}

#[cfg(test)]
mod tests {
  use super::*;
  use crate::flags;
  use crate::ops::op_selector_std;
  use crate::progress::Progress;
  use crate::resources;
  use crate::startup_data;
  use crate::state::ThreadSafeState;
  use crate::tokio_util;
  use deno::js_check;
  use futures::future::lazy;
  use std::sync::atomic::Ordering;

  #[test]
  fn execute_mod_esm_imports_a() {
    let filename = std::env::current_dir()
      .unwrap()
      .join("tests/esm_imports_a.js");
    let js_url = Url::from_file_path(filename).unwrap();

    let argv = vec![String::from("./deno"), js_url.to_string()];
    let state = ThreadSafeState::new(
      flags::DenoFlags::default(),
      argv,
      op_selector_std,
      Progress::new(),
    );
    let state_ = state.clone();
    tokio_util::run(lazy(move || {
      let worker = Worker::new("TEST".to_string(), StartupData::None, state);
      let result = worker.execute_mod(&js_url, false);
      let worker = match result {
        Err((err, worker)) => {
          eprintln!("execute_mod err {:?}", err);
          worker
        }
        Ok(worker) => worker,
      };
      tokio_util::panic_on_error(worker)
    }));

    let metrics = &state_.metrics;
    assert_eq!(metrics.resolve_count.load(Ordering::SeqCst), 2);
    // Check that we didn't start the compiler.
    assert_eq!(metrics.compiler_starts.load(Ordering::SeqCst), 0);
  }

  #[test]
  fn execute_mod_circular() {
    let filename = std::env::current_dir().unwrap().join("tests/circular1.js");
    let js_url = Url::from_file_path(filename).unwrap();

    let argv = vec![String::from("./deno"), js_url.to_string()];
    let state = ThreadSafeState::new(
      flags::DenoFlags::default(),
      argv,
      op_selector_std,
      Progress::new(),
    );
    let state_ = state.clone();
    tokio_util::run(lazy(move || {
      let worker = Worker::new("TEST".to_string(), StartupData::None, state);
      let result = worker.execute_mod(&js_url, false);
      let worker = match result {
        Err((err, worker)) => {
          eprintln!("execute_mod err {:?}", err);
          worker
        }
        Ok(worker) => worker,
      };
      tokio_util::panic_on_error(worker)
    }));

    let metrics = &state_.metrics;
    assert_eq!(metrics.resolve_count.load(Ordering::SeqCst), 2);
    // Check that we didn't start the compiler.
    assert_eq!(metrics.compiler_starts.load(Ordering::SeqCst), 0);
  }

  #[test]
  fn execute_006_url_imports() {
    let filename = std::env::current_dir()
      .unwrap()
      .join("tests/006_url_imports.ts");
    let js_url = Url::from_file_path(filename).unwrap();
    let argv = vec![String::from("deno"), js_url.to_string()];
    let mut flags = flags::DenoFlags::default();
    flags.reload = true;
    let state =
      ThreadSafeState::new(flags, argv, op_selector_std, Progress::new());
    let state_ = state.clone();
    tokio_util::run(lazy(move || {
      let mut worker = Worker::new(
        "TEST".to_string(),
        startup_data::deno_isolate_init(),
        state,
      );
      js_check(worker.execute("denoMain()"));
      let result = worker.execute_mod(&js_url, false);
      let worker = match result {
        Err((err, worker)) => {
          eprintln!("execute_mod err {:?}", err);
          worker
        }
        Ok(worker) => worker,
      };
      tokio_util::panic_on_error(worker)
    }));

    let metrics = &state_.metrics;
    assert_eq!(metrics.resolve_count.load(Ordering::SeqCst), 3);
    // Check that we've only invoked the compiler once.
    assert_eq!(metrics.compiler_starts.load(Ordering::SeqCst), 1);
  }

  fn create_test_worker() -> Worker {
    let state = ThreadSafeState::mock();
    let mut worker =
      Worker::new("TEST".to_string(), startup_data::deno_isolate_init(), state);
    js_check(worker.execute("denoMain()"));
    js_check(worker.execute("workerMain()"));
    worker
  }

  #[test]
  fn test_worker_messages() {
    tokio_util::init(|| {
      let mut worker = create_test_worker();
      let source = r#"
        onmessage = function(e) {
          console.log("msg from main script", e.data);
          if (e.data == "exit") {
            delete window.onmessage;
            return;
          } else {
            console.assert(e.data === "hi");
          }
          postMessage([1, 2, 3]);
          console.log("after postMessage");
        }
        "#;
      js_check(worker.execute(source));

      let resource = worker.state.resource.clone();
      let resource_ = resource.clone();

      tokio::spawn(lazy(move || {
        worker.then(move |r| -> Result<(), ()> {
          resource_.close();
          js_check(r);
          Ok(())
        })
      }));

      let msg = json!("hi").to_string().into_boxed_str().into_boxed_bytes();

      let r = resources::post_message_to_worker(resource.rid, msg).wait();
      assert!(r.is_ok());

      let maybe_msg = resources::get_message_from_worker(resource.rid)
        .wait()
        .unwrap();
      assert!(maybe_msg.is_some());
      // Check if message received is [1, 2, 3] in json
      assert_eq!(*maybe_msg.unwrap(), *b"[1,2,3]");

      let msg = json!("exit")
        .to_string()
        .into_boxed_str()
        .into_boxed_bytes();
      let r = resources::post_message_to_worker(resource.rid, msg).wait();
      assert!(r.is_ok());
    })
  }

  #[test]
  fn removed_from_resource_table_on_close() {
    tokio_util::init(|| {
      let mut worker = create_test_worker();
      js_check(
        worker.execute("onmessage = () => { delete window.onmessage; }"),
      );

      let resource = worker.state.resource.clone();
      let rid = resource.rid;

      let worker_future = worker
        .then(move |r| -> Result<(), ()> {
          resource.close();
          println!("workers.rs after resource close");
          js_check(r);
          Ok(())
        }).shared();

      let worker_future_ = worker_future.clone();
      tokio::spawn(lazy(move || worker_future_.then(|_| Ok(()))));

      assert_eq!(resources::get_type(rid), Some("worker".to_string()));

      let msg = json!("hi").to_string().into_boxed_str().into_boxed_bytes();
      let r = resources::post_message_to_worker(rid, msg).wait();
      assert!(r.is_ok());
      debug!("rid {:?}", rid);

      worker_future.wait().unwrap();
      assert_eq!(resources::get_type(rid), None);
    })
  }

  #[test]
  fn execute_mod_resolve_error() {
    tokio_util::init(|| {
      // "foo" is not a vailid module specifier so this should return an error.
      let worker = create_test_worker();
      let js_url = root_specifier_to_url("does-not-exist").unwrap();
      let result = worker.execute_mod_async(&js_url, false).wait();
      assert!(result.is_err());
    })
  }

  #[test]
  fn execute_mod_002_hello() {
    tokio_util::init(|| {
      // This assumes cwd is project root (an assumption made throughout the
      // tests).
      let worker = create_test_worker();
      let js_url = root_specifier_to_url("./tests/002_hello.ts").unwrap();
      let result = worker.execute_mod_async(&js_url, false).wait();
      assert!(result.is_ok());
    })
  }
}<|MERGE_RESOLUTION|>--- conflicted
+++ resolved
@@ -1,5 +1,4 @@
 // Copyright 2018-2019 the Deno authors. All rights reserved. MIT license.
-use crate::bindings::DenoInitContext;
 use crate::compiler::compile_async;
 use crate::compiler::ModuleMetaData;
 use crate::errors::DenoError;
@@ -11,7 +10,6 @@
 use crate::tokio_util;
 use deno;
 use deno::Config;
-use deno::CustomOpId;
 use deno::JSError;
 use deno::Loader;
 use deno::StartupData;
@@ -184,12 +182,11 @@
         .map_err(|err| {
           eprintln!("{}", err);
           err
-        }).map(|result| deno::SourceCodeInfo {
+        }).map(|module_meta_data| deno::SourceCodeInfo {
           // Real module name, might be different from initial URL
           // due to redirections.
-          code: result.0.js_source(),
-          module_name: result.0.module_name,
-          custom_op_ids: result.1,
+          code: module_meta_data.js_source(),
+          module_name: module_meta_data.module_name,
         }),
     )
   }
@@ -214,64 +211,10 @@
   state: &ThreadSafeState,
   specifier: &str,
   referrer: &str,
-<<<<<<< HEAD
-) -> impl Future<Item = (ModuleMetaData, Option<Vec<CustomOpId>>), Error = DenoError>
-{
-  let use_cache = !state.flags.reload;
-  let no_fetch = state.flags.no_fetch;
-=======
 ) -> impl Future<Item = ModuleMetaData, Error = DenoError> {
->>>>>>> 856c4421
   let state_ = state.clone();
-  let state__ = state.clone();
   let specifier = specifier.to_string();
   let referrer = referrer.to_string();
-<<<<<<< HEAD
-  state
-    .dir
-    .fetch_module_meta_data_async(&specifier, &referrer, use_cache, no_fetch)
-    .and_then(move |out| {
-      if (out.media_type == msg::MediaType::TypeScript
-        || out.media_type == msg::MediaType::Dylib)
-        && !out.has_output_code_and_source_map()
-      {
-        debug!(">>>>> compile_sync START");
-        Either::A(
-          compile_async(state_.clone(), &specifier, &referrer, &out)
-            .map_err(|e| {
-              debug!("compiler error exiting!");
-              eprintln!("{}", JSErrorColor(&e).to_string());
-              std::process::exit(1);
-            }).and_then(move |out| {
-              debug!(">>>>> compile_sync END");
-              state_.dir.code_cache(&out)?;
-              Ok(out)
-            }),
-        )
-      } else {
-        Either::B(futures::future::ok(out))
-      }
-    }).and_then(move |module_meta_data| {
-      match &module_meta_data.maybe_binding_plugin {
-        Some(plugin) => {
-          match state__.check_native_bindings(&module_meta_data.module_name) {
-            Ok(_) => {
-              let init_context =
-                DenoInitContext::new(state__, plugin.name().to_string());
-              if let Err(e) = plugin.init(&init_context) {
-                return futures::future::err(DenoError::from(e));
-              }
-              let custom_op_ids =
-                init_context.custom_op_ids.lock().unwrap().clone();
-              futures::future::ok((module_meta_data, Some(custom_op_ids)))
-            }
-            Err(err) => futures::future::err(err),
-          }
-        }
-        None => futures::future::ok((module_meta_data, None)),
-      }
-    })
-=======
 
   let f = futures::future::result(Worker::resolve(&specifier, &referrer));
   f.and_then(move |module_id| {
@@ -302,14 +245,13 @@
         }
       })
   })
->>>>>>> 856c4421
 }
 
 pub fn fetch_module_meta_data_and_maybe_compile(
   state: &ThreadSafeState,
   specifier: &str,
   referrer: &str,
-) -> Result<(ModuleMetaData, Option<Vec<CustomOpId>>), DenoError> {
+) -> Result<ModuleMetaData, DenoError> {
   tokio_util::block_on(fetch_module_meta_data_and_maybe_compile_async(
     state, specifier, referrer,
   ))
